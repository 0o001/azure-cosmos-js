--- conflicted
+++ resolved
@@ -94,14 +94,8 @@
       ((headers["date"] as string) || "").toLowerCase() +
       "\n";
 
-<<<<<<< HEAD
     const body = Buffer.from(text, "utf8");
-    const signature = crypto
-      .createHmac("sha256", key)
-=======
-    const body = new Buffer(text, "utf8");
     const signature = createHmac("sha256", key)
->>>>>>> 100eea06
       .update(body)
       .digest("base64");
     const MasterToken = "master";
